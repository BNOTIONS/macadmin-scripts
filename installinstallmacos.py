#!/usr/bin/python
# encoding: utf-8
#
# Copyright 2017 Greg Neagle.
#
# Licensed under the Apache License, Version 2.0 (the "License");
# you may not use this file except in compliance with the License.
# You may obtain a copy of the License at
#
#      http://www.apache.org/licenses/LICENSE-2.0
#
# Unless required by applicable law or agreed to in writing, software
# distributed under the License is distributed on an "AS IS" BASIS,
# WITHOUT WARRANTIES OR CONDITIONS OF ANY KIND, either express or implied.
# See the License for the specific language governing permissions and
# limitations under the License.
#
# Thanks to Tim Sutton for ideas, suggestions, and sample code.
#

'''installinstallmacos.py
A tool to download the parts for an Install macOS app from Apple's
softwareupdate servers and install a functioning Install macOS app onto an
empty disk image'''


import argparse
import gzip
import os
import plistlib
import subprocess
import sys
import time
import urlparse
import xattr
from xml.dom import minidom
from xml.parsers.expat import ExpatError


DEFAULT_SUCATALOG = (
    'https://swscan.apple.com/content/catalogs/others/'
    'index-10.13seed-10.13-10.12-10.11-10.10-10.9'
    '-mountainlion-lion-snowleopard-leopard.merged-1.sucatalog.gz')

SEED_CATALOGS_PLIST = (
    '/System/Library/PrivateFrameworks/Seeding.framework/Versions/Current/'
    'Resources/SeedCatalogs.plist'
)


def get_seeding_program(sucatalog_url):
    '''Returns a seeding program name based on the sucatalog_url'''
    try:
        seed_catalogs = plistlib.readPlist(SEED_CATALOGS_PLIST)
        for key, value in seed_catalogs.items():
            if sucatalog_url == value:
                return key
    except (OSError, ExpatError, AttributeError, KeyError):
        return None


def get_seed_catalog():
    '''Returns the developer seed sucatalog'''
    try:
        seed_catalogs = plistlib.readPlist(SEED_CATALOGS_PLIST)
        return seed_catalogs.get('DeveloperSeed', DEFAULT_SUCATALOG)
    except (OSError, ExpatError, AttributeError, KeyError):
        return DEFAULT_SUCATALOG


def make_sparse_image(volume_name, output_path):
    '''Make a sparse disk image we can install a product to'''
    cmd = ['/usr/bin/hdiutil', 'create', '-size', '8g', '-fs', 'HFS+',
           '-volname', volume_name, '-type', 'SPARSE', '-plist', output_path]
    try:
        output = subprocess.check_output(cmd)
    except subprocess.CalledProcessError, err:
        print >> sys.stderr, err
        exit(-1)
    try:
        return plistlib.readPlistFromString(output)[0]
    except IndexError, err:
        print >> sys.stderr, 'Unexpected output from hdiutil: %s' % output
        exit(-1)
    except ExpatError, err:
        print >> sys.stderr, 'Malformed output from hdiutil: %s' % output
        print >> sys.stderr, err
        exit(-1)


def make_compressed_dmg(app_path, diskimagepath):
    """Returns path to newly-created compressed r/o disk image containing
    Install macOS.app"""

    print ('Making read-only compressed disk image containing %s...'
           % os.path.basename(app_path))
    cmd = ['/usr/bin/hdiutil', 'create', '-fs', 'HFS+',
           '-srcfolder', app_path, diskimagepath]
    try:
        subprocess.check_call(cmd)
    except subprocess.CalledProcessError, err:
        print >> sys.stderr, err
    else:
        print 'Disk image created at: %s' % diskimagepath


def mountdmg(dmgpath):
    """
    Attempts to mount the dmg at dmgpath and returns first mountpoint
    """
    mountpoints = []
    dmgname = os.path.basename(dmgpath)
    cmd = ['/usr/bin/hdiutil', 'attach', dmgpath,
           '-mountRandom', '/tmp', '-nobrowse', '-plist',
           '-owners', 'on']
    proc = subprocess.Popen(cmd, bufsize=-1,
                            stdout=subprocess.PIPE, stderr=subprocess.PIPE)
    (pliststr, err) = proc.communicate()
    if proc.returncode:
        print >> sys.stderr, 'Error: "%s" while mounting %s.' % (err, dmgname)
        return None
    if pliststr:
        plist = plistlib.readPlistFromString(pliststr)
        for entity in plist['system-entities']:
            if 'mount-point' in entity:
                mountpoints.append(entity['mount-point'])

    return mountpoints[0]


def unmountdmg(mountpoint):
    """
    Unmounts the dmg at mountpoint
    """
    proc = subprocess.Popen(['/usr/bin/hdiutil', 'detach', mountpoint],
                            bufsize=-1, stdout=subprocess.PIPE,
                            stderr=subprocess.PIPE)
    (dummy_output, err) = proc.communicate()
    if proc.returncode:
        print >> sys.stderr, 'Polite unmount failed: %s' % err
        print >> sys.stderr, 'Attempting to force unmount %s' % mountpoint
        # try forcing the unmount
        retcode = subprocess.call(['/usr/bin/hdiutil', 'detach', mountpoint,
                                   '-force'])
        if retcode:
            print >> sys.stderr, 'Failed to unmount %s' % mountpoint


def install_product(dist_path, target_vol):
    '''Install a product to a target volume.
    Returns a boolean to indicate success or failure.'''
    cmd = ['/usr/sbin/installer', '-pkg', dist_path, '-target', target_vol]
    try:
        subprocess.check_call(cmd)
        return True
    except subprocess.CalledProcessError, err:
        print >> sys.stderr, err
        return False


class ReplicationError(Exception):
    '''A custom error when replication fails'''
    pass


def replicate_url(full_url, root_dir='/tmp',
                  show_progress=False, ignore_cache=False):
    '''Downloads a URL and stores it in the same relative path on our
    filesystem. Returns a path to the replicated file.'''

    path = urlparse.urlsplit(full_url)[2]
    relative_url = path.lstrip('/')
    relative_url = os.path.normpath(relative_url)
    local_file_path = os.path.join(root_dir, relative_url)
    if show_progress:
        options = '-fL'
    else:
        options = '-sfL'
    curl_cmd = ['/usr/bin/curl', options, '--create-dirs',
                '-o', local_file_path]
    if not ignore_cache and os.path.exists(local_file_path):
        curl_cmd.extend(['-z', local_file_path])
    curl_cmd.append(full_url)
    print "Downloading %s..." % full_url
    try:
        subprocess.check_call(curl_cmd)
    except subprocess.CalledProcessError, err:
        raise ReplicationError(err)
    return local_file_path


def parse_server_metadata(filename):
    '''Parses a softwareupdate server metadata file, looking for information
    of interest.
    Returns a dictionary containing title, version, and description.'''
    title = ''
    vers = ''
    try:
        md_plist = plistlib.readPlist(filename)
    except (OSError, IOError, ExpatError), err:
        print >> sys.stderr, 'Error reading %s: %s' % (filename, err)
        return {}
    vers = md_plist.get('CFBundleShortVersionString', '')
    localization = md_plist.get('localization', {})
    preferred_localization = (localization.get('English') or
                              localization.get('en'))
    if preferred_localization:
        title = preferred_localization.get('title', '')

    metadata = {}
    metadata['title'] = title
    metadata['version'] = vers
    return metadata


def get_server_metadata(catalog, product_key, workdir, ignore_cache=False):
    '''Replicate ServerMetaData'''
    try:
        url = catalog['Products'][product_key]['ServerMetadataURL']
        try:
            smd_path = replicate_url(
                url, root_dir=workdir, ignore_cache=ignore_cache)
            return smd_path
        except ReplicationError, err:
            print >> sys.stderr, (
                'Could not replicate %s: %s' % (url, err))
            return None
    except KeyError:
        print >> sys.stderr, 'Malformed catalog.'
        return None


def parse_dist(filename):
    '''Parses a softwareupdate dist file, returning a dict of info of
    interest'''
    dist_info = {}
    try:
        dom = minidom.parse(filename)
    except ExpatError:
        print >> sys.stderr, 'Invalid XML in %s' % filename
        return dist_info
    except IOError, err:
        print >> sys.stderr, 'Error reading %s: %s' % (filename, err)
        return dist_info

    auxinfos = dom.getElementsByTagName('auxinfo')
    if not auxinfos:
        return dist_info
    auxinfo = auxinfos[0]
    key = None
    value = None
    children = auxinfo.childNodes
    # handle the possibility that keys from auxinfo may be nested
    # within a 'dict' element
    dict_nodes = [n for n in auxinfo.childNodes
                  if n.nodeType == n.ELEMENT_NODE and
                  n.tagName == 'dict']
    if dict_nodes:
        children = dict_nodes[0].childNodes
    for node in children:
        if node.nodeType == node.ELEMENT_NODE and node.tagName == 'key':
            key = node.firstChild.wholeText
        if node.nodeType == node.ELEMENT_NODE and node.tagName == 'string':
            value = node.firstChild.wholeText
        if key and value:
            dist_info[key] = value
            key = None
            value = None
    return dist_info


def download_and_parse_sucatalog(sucatalog, workdir, ignore_cache=False):
    '''Downloads and returns a parsed softwareupdate catalog'''
    try:
        localcatalogpath = replicate_url(
            sucatalog, root_dir=workdir, ignore_cache=ignore_cache)
    except ReplicationError, err:
        print >> sys.stderr, 'Could not replicate %s: %s' % (sucatalog, err)
        exit(-1)
    if os.path.splitext(localcatalogpath)[1] == '.gz':
        with gzip.open(localcatalogpath) as f:
            content = f.read()
            try:
                catalog = plistlib.readPlistFromString(content)
                return catalog
            except ExpatError, err:
                print >> sys.stderr, (
                    'Error reading %s: %s' % (localcatalogpath, err))
                exit(-1)
    else:
        try:
            catalog = plistlib.readPlist(localcatalogpath)
            return catalog
        except (OSError, IOError, ExpatError), err:
            print >> sys.stderr, (
                'Error reading %s: %s' % (localcatalogpath, err))
            exit(-1)


def find_mac_os_installers(catalog):
    '''Return a list of product identifiers for what appear to be macOS
    installers'''
    mac_os_installer_products = []
    if 'Products' in catalog:
        product_keys = list(catalog['Products'].keys())
        for product_key in product_keys:
            product = catalog['Products'][product_key]
            try:
                if product['ExtendedMetaInfo'][
                        'InstallAssistantPackageIdentifiers'][
                            'OSInstall'] == 'com.apple.mpkg.OSInstall':
                    mac_os_installer_products.append(product_key)
            except KeyError:
                continue
    return mac_os_installer_products


def os_installer_product_info(catalog, workdir, ignore_cache=False):
    '''Returns a dict of info about products that look like macOS installers'''
    product_info = {}
    installer_products = find_mac_os_installers(catalog)
    for product_key in installer_products:
        product_info[product_key] = {}
        filename = get_server_metadata(catalog, product_key, workdir)
        product_info[product_key] = parse_server_metadata(filename)
        product = catalog['Products'][product_key]
        product_info[product_key]['PostDate'] = product['PostDate']
        distributions = product['Distributions']
        dist_url = distributions.get('English') or distributions.get('en')
        try:
            dist_path = replicate_url(
                dist_url, root_dir=workdir, ignore_cache=ignore_cache)
        except ReplicationError, err:
            print >> sys.stderr, 'Could not replicate %s: %s' % (dist_url, err)
        dist_info = parse_dist(dist_path)
        product_info[product_key]['DistributionPath'] = dist_path
        product_info[product_key].update(dist_info)

    return product_info


def replicate_product(catalog, product_id, workdir, ignore_cache=False):
    '''Downloads all the packages for a product'''
    product = catalog['Products'][product_id]
    for package in product.get('Packages', []):
        # TO-DO: Check 'Size' attribute and make sure
        # we have enough space on the target
        # filesystem before attempting to download
        if 'URL' in package:
            try:
                replicate_url(
                    package['URL'], root_dir=workdir,
                    show_progress=True, ignore_cache=ignore_cache)
            except ReplicationError, err:
                print >> sys.stderr, (
                    'Could not replicate %s: %s' % (package['URL'], err))
                exit(-1)
        if 'MetadataURL' in package:
            try:
                replicate_url(package['MetadataURL'], root_dir=workdir,
                              ignore_cache=ignore_cache)
            except ReplicationError, err:
                print >> sys.stderr, (
                    'Could not replicate %s: %s'
                    % (package['MetadataURL'], err))
                exit(-1)

<<<<<<< HEAD
=======

def find_installer_app(mountpoint):
    '''Returns the path to the Install macOS app on the mountpoint'''
    applications_dir = os.path.join(mountpoint, 'Applications')
    for item in os.listdir(applications_dir):
        if item.endswith('.app'):
            return os.path.join(applications_dir, item)
    return None


>>>>>>> 4b68682c
def main():
    '''Do the main thing here'''

    if os.getuid() != 0:
        sys.exit('This command requires root (to install packages), so please '
                 'run again with sudo or as root.')

    parser = argparse.ArgumentParser()
    parser.add_argument('--catalogurl', metavar='sucatalog_url',
                        default=get_seed_catalog(),
                        help='Software Update catalog URL.')
    parser.add_argument('--workdir', metavar='path_to_working_dir',
                        default='.',
                        help='Path to working directory on a volume with over '
                        '10G of available space. Defaults to current working '
                        'directory.')
    parser.add_argument('--compress', action='store_true',
                        help='Output a read-only compressed disk image with '
                        'the Install macOS app at the root. This is now the '
                        'default. Use --raw to get a read-write sparse image '
                        'with the app in the Applications directory.')
    parser.add_argument('--raw', action='store_true',
                        help='Output a read-write sparse image '
                        'with the app in the Applications directory. Requires '
                        'less available disk space and is faster.')
    parser.add_argument('--ignore-cache', action='store_true',
                        help='Ignore any previously cached files.')
    parser.add_argument('--build', metavar='build_version',
                        default='',
                        help='Specify a specific build to search for and '
                        'download.')
    parser.add_argument('--list', action='store_true',
                        help='Output the available updates to a plist '
                        'and quit.')
    args = parser.parse_args()

    # download sucatalog and look for products that are for macOS installers
    catalog = download_and_parse_sucatalog(
        args.catalogurl, args.workdir, ignore_cache=args.ignore_cache)
    product_info = os_installer_product_info(
        catalog, args.workdir, ignore_cache=args.ignore_cache)

    if not product_info:
        print >> sys.stderr, (
            'No macOS installer products found in the sucatalog.')
        exit(-1)

    output_plist = "%s/softwareupdate.plist" % args.workdir
    pl = {}
    pl['result'] = []

    # display a menu of choices (some seed catalogs have multiple installers)
    print '%2s %12s %10s %8s %11s  %s' % ('#', 'ProductID', 'Version',
                                     'Build', 'Post Date', 'Title')
    for index, product_id in enumerate(product_info):
        print '%2s %12s %10s %8s %11s  %s' % (
            index + 1,
            product_id,
            product_info[product_id]['version'],
            product_info[product_id]['BUILD'],
            product_info[product_id]['PostDate'].strftime('%Y-%m-%d'),
            product_info[product_id]['title']
        )

        pl_index =  {'index': index+1,
                'product_id': product_id,
                'version': product_info[product_id]['version'],
                'build': product_info[product_id]['BUILD'],
                'title': product_info[product_id]['title'],
                }

        pl['result'].append(pl_index)

        if args.build:
            if args.build == product_info[product_id]['BUILD']:
                answer = index+1


    # Output a plist of available updates and quit if --list option chosen
    if args.list:
        plistlib.writePlist(pl, output_plist)
        exit(0)

    # check for specified build if argument supplied
    if args.build:
        try:
            answer
        except NameError:
            print ('No valid build chosen. Run again without --build argument'
                   'to select a valid build to download.')
            exit(0)
        else:
            print '# %s chosen.' % answer
    else:
        answer = raw_input(
                '\nChoose a product to download (1-%s): ' % len(product_info))

    try:
        index = int(answer) - 1
        if index < 0:
            raise ValueError
        product_id = product_info.keys()[index]
    except (ValueError, IndexError):
        print 'Exiting.'
        exit(0)

    # download all the packages for the selected product
    replicate_product(
        catalog, product_id, args.workdir, ignore_cache=args.ignore_cache)

    # generate a name for the sparseimage
    volname = ('Install_macOS_%s-%s'
               % (product_info[product_id]['version'],
                  product_info[product_id]['BUILD']))
    sparse_diskimage_path = os.path.join(args.workdir, volname + '.sparseimage')
    if os.path.exists(sparse_diskimage_path):
        os.unlink(sparse_diskimage_path)

    # make an empty sparseimage and mount it
    print 'Making empty sparseimage...'
    sparse_diskimage_path = make_sparse_image(volname, sparse_diskimage_path)
    mountpoint = mountdmg(sparse_diskimage_path)
    if mountpoint:
        # install the product to the mounted sparseimage volume
        success = install_product(
            product_info[product_id]['DistributionPath'],
            mountpoint)
        if not success:
            print >> sys.stderr, 'Product installation failed.'
            unmountdmg(mountpoint)
            exit(-1)
        # add the seeding program xattr to the app if applicable
        seeding_program = get_seeding_program(args.catalogurl)
        if seeding_program:
            installer_app = find_installer_app(mountpoint)
            if installer_app:
                xattr.setxattr(installer_app, 'SeedProgram', seeding_program)
        print 'Product downloaded and installed to %s' % sparse_diskimage_path
        if args.raw:
            unmountdmg(mountpoint)
        else:
            # if --raw option not given, create a r/o compressed diskimage
            # containing the Install macOS app
            compressed_diskimagepath = os.path.join(
                args.workdir, volname + '.dmg')
            if os.path.exists(compressed_diskimagepath):
                os.unlink(compressed_diskimagepath)
            app_path = find_installer_app(mountpoint)
            if app_path:
                make_compressed_dmg(app_path, compressed_diskimagepath)
            # unmount sparseimage
            unmountdmg(mountpoint)
            # delete sparseimage since we don't need it any longer
            os.unlink(sparse_diskimage_path)


if __name__ == '__main__':
    main()<|MERGE_RESOLUTION|>--- conflicted
+++ resolved
@@ -29,6 +29,7 @@
 import os
 import plistlib
 import subprocess
+import re
 import sys
 import time
 import urlparse
@@ -46,6 +47,31 @@
     '/System/Library/PrivateFrameworks/Seeding.framework/Versions/Current/'
     'Resources/SeedCatalogs.plist'
 )
+
+
+def get_board_id():
+    '''Gets the local system board ID'''
+    ioreg_cmd = ['ioreg', '-p', 'IODeviceTree', '-r', '-n', '/', '-d', '1']
+    try:
+        ioreg_output = subprocess.check_output(ioreg_cmd).splitlines()
+        for line in ioreg_output:
+            if 'board-id' in line:
+                board_id = line.split(" ")[-1]
+                board_id = board_id[board_id.find('<"')+2:board_id.find('">')]
+                return board_id
+    except subprocess.CalledProcessError, err:
+        raise ReplicationError(err)
+
+
+def get_hw_model():
+    '''Gets the local system ModelIdentifier'''
+    sysctl_cmd = ['/usr/sbin/sysctl', 'hw.model']
+    try:
+        sysctl_output = subprocess.check_output(sysctl_cmd)
+        hw_model = sysctl_output.split(" ")[-1].split("\n")[0]
+    except subprocess.CalledProcessError, err:
+        raise ReplicationError(err)
+    return hw_model
 
 
 def get_seeding_program(sucatalog_url):
@@ -181,7 +207,7 @@
     if not ignore_cache and os.path.exists(local_file_path):
         curl_cmd.extend(['-z', local_file_path])
     curl_cmd.append(full_url)
-    print "Downloading %s..." % full_url
+    # print "Downloading %s..." % full_url
     try:
         subprocess.check_call(curl_cmd)
     except subprocess.CalledProcessError, err:
@@ -269,6 +295,30 @@
     return dist_info
 
 
+def get_board_ids(filename):
+    '''Parses a softwareupdate dist file, returning a list of supported
+    Board IDs'''
+    supported_board_ids = ""
+    with open(filename) as search:
+        for line in search:
+            line = line.rstrip()  # remove '\n' at end of line
+            if 'boardIds' in line:
+                supported_board_ids = line.split(" ")[-1][:-1]
+                return supported_board_ids
+
+
+def get_unsupported_models(filename):
+    '''Parses a softwareupdate dist file, returning a list of non-supported
+    ModelIdentifiers'''
+    unsupported_models = ""
+    with open(filename) as search:
+        for line in search:
+            line = line.rstrip()  # remove '\n' at end of line
+            if 'nonSupportedModels' in line:
+                unsupported_models = line.split(" ")[-1][:-1]
+                return unsupported_models
+
+
 def download_and_parse_sucatalog(sucatalog, workdir, ignore_cache=False):
     '''Downloads and returns a parsed softwareupdate catalog'''
     try:
@@ -334,6 +384,10 @@
             print >> sys.stderr, 'Could not replicate %s: %s' % (dist_url, err)
         dist_info = parse_dist(dist_path)
         product_info[product_key]['DistributionPath'] = dist_path
+        unsupported_models = get_unsupported_models(dist_path)
+        product_info[product_key]['UnsupportedModels'] = unsupported_models
+        board_ids = get_board_ids(dist_path)
+        product_info[product_key]['BoardIDs'] = board_ids
         product_info[product_key].update(dist_info)
 
     return product_info
@@ -365,8 +419,6 @@
                     % (package['MetadataURL'], err))
                 exit(-1)
 
-<<<<<<< HEAD
-=======
 
 def find_installer_app(mountpoint):
     '''Returns the path to the Install macOS app on the mountpoint'''
@@ -377,9 +429,12 @@
     return None
 
 
->>>>>>> 4b68682c
 def main():
     '''Do the main thing here'''
+
+    print
+    print "installinstallmacos.py - get macOS installers from Apple's software catalog"
+    print
 
     if os.getuid() != 0:
         sys.exit('This command requires root (to install packages), so please '
@@ -412,7 +467,18 @@
     parser.add_argument('--list', action='store_true',
                         help='Output the available updates to a plist '
                         'and quit.')
+    parser.add_argument('--validate', action='store_true',
+                        help='Validate builds for board ID and hardware model '
+                        'and only show appropriate builds.')
     args = parser.parse_args()
+
+    # show this Mac's hardware model
+    hw_model = get_hw_model()
+    print "This Mac's ModelIdentifier: %s" % hw_model
+    # show this Mac's board-id
+    board_id = get_board_id()
+    print "This Mac's Board ID:        %s" % board_id
+    print
 
     # download sucatalog and look for products that are for macOS installers
     catalog = download_and_parse_sucatalog(
@@ -433,6 +499,11 @@
     print '%2s %12s %10s %8s %11s  %s' % ('#', 'ProductID', 'Version',
                                      'Build', 'Post Date', 'Title')
     for index, product_id in enumerate(product_info):
+        if args.validate:
+            if board_id not in product_info[product_id]['BoardIDs']:
+                continue
+            if hw_model in product_info[product_id]['UnsupportedModels']:
+                continue
         print '%2s %12s %10s %8s %11s  %s' % (
             index + 1,
             product_id,
